--- conflicted
+++ resolved
@@ -1,7 +1,3 @@
-<<<<<<< HEAD
-* 0.2.7
-    * BUGFIX: Fixed wrong truthiness check on control flow
-=======
 * 0.2.8
     * An emitter can be created before the runtime
     * Messages can be emitted to both widget ids and component ids
@@ -13,7 +9,6 @@
     * Global definitions will raise an error if it's already assigned
 * 0.2.7
     * BUGFIX: use correct truthiness check in control flow update
->>>>>>> 67258826
 * 0.2.6
     * `Either` now works by doing truthiness checks on state
     * `Backend::full_screen()` convenience function
