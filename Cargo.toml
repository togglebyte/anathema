[package]
name = "anathema"
edition = "2024"
<<<<<<< HEAD
version = "0.2.7"
=======
version = "0.2.8"
>>>>>>> 67258826
license = "MIT"
description = "Create beautiful, easily customisable terminal applications"
keywords = ["tui", "terminal", "widgets", "ui", "layout"]
categories = ["command-line-interface"]
readme = "./README.md"
documentation = "https://togglebyte.github.io/anathema-guide/"
homepage = "https://github.com/togglebyte/anathema"
repository = "https://github.com/togglebyte/anathema"
publish = true

[dependencies]
anathema-backend = { workspace = true }
anathema-default-widgets = { workspace = true }
anathema-geometry = { workspace = true }
anathema-runtime = { workspace = true }
anathema-state = { workspace = true }
anathema-state-derive = { workspace = true }
anathema-store = { workspace = true }
anathema-templates = { workspace = true }
anathema-value-resolver = { workspace = true }
anathema-widgets = { workspace = true }

[dev-dependencies]
# anathema-debug = { path = "anathema-debug" }
anathema-testutils = { path = "anathema-testutils" }

[features]
default = []
profile = ["anathema-runtime/profile", "anathema-widgets/profile", "anathema-backend/profile"]
serde = ["anathema-store/serde"]
# filelog = ["anathema-debug/filelog", "anathema-widgets/filelog", "anathema-runtime/filelog"]

[lints]
workspace = true

[workspace.package]
edition = "2024"
<<<<<<< HEAD
version = "0.2.7"
=======
version = "0.2.8"
>>>>>>> 67258826

[workspace.dependencies]
bitflags = "2.4.1"
crossterm = "0.28.1"
unicode-width = "0.1.11"
flume = "0.11.0"
notify = "6.1.1"
<<<<<<< HEAD
anathema-default-widgets = { path = "./anathema-default-widgets", version = "0.2.7" }
anathema-backend = { path = "./anathema-backend", version = "0.2.7" }
anathema-runtime = { path = "./anathema-runtime", version = "0.2.7" }
anathema-state = { path = "./anathema-state", version = "0.2.7" }
anathema-state-derive = { path = "./anathema-state-derive", version = "0.2.7" }
anathema-store = { path = "./anathema-store", version = "0.2.7" }
anathema-templates = { path = "./anathema-templates", version = "0.2.7" }
anathema-widgets = { path = "./anathema-widgets", version = "0.2.7" }
anathema-geometry = { path = "./anathema-geometry", version = "0.2.7" }
anathema-value-resolver = { path = "./anathema-value-resolver", version = "0.2.7" }
=======
anathema-default-widgets = { path = "./anathema-default-widgets", version = "0.2.8" }
anathema-backend = { path = "./anathema-backend", version = "0.2.8" }
anathema-runtime = { path = "./anathema-runtime", version = "0.2.8" }
anathema-state = { path = "./anathema-state", version = "0.2.8" }
anathema-state-derive = { path = "./anathema-state-derive", version = "0.2.8" }
anathema-store = { path = "./anathema-store", version = "0.2.8" }
anathema-templates = { path = "./anathema-templates", version = "0.2.8" }
anathema-widgets = { path = "./anathema-widgets", version = "0.2.8" }
anathema-geometry = { path = "./anathema-geometry", version = "0.2.8" }
anathema-value-resolver = { path = "./anathema-value-resolver", version = "0.2.8" }
>>>>>>> 67258826

[workspace]
members = [
    "anathema-backend", 
    "anathema-runtime", 
    "anathema-default-widgets", 
    "anathema-geometry", 
    "anathema-state",
    "anathema-state-derive",
    "anathema-store",
    "anathema-templates", 
    "anathema-widgets", 
    "anathema-value-resolver",
]

[workspace.lints.rust]
rust_2018_idioms = "deny"

[workspace.lints.clippy]
from_over_into = "allow"
len_without_is_empty = "allow"
new_without_default = "allow"
should_implement_trait = "allow"
type_complexity = "allow"
too_many_arguments = "allow"
wrong_self_convention = "allow"

[package.metadata.release]
shared-version = true
dependent-version = "upgrade"<|MERGE_RESOLUTION|>--- conflicted
+++ resolved
@@ -1,11 +1,7 @@
 [package]
 name = "anathema"
 edition = "2024"
-<<<<<<< HEAD
-version = "0.2.7"
-=======
 version = "0.2.8"
->>>>>>> 67258826
 license = "MIT"
 description = "Create beautiful, easily customisable terminal applications"
 keywords = ["tui", "terminal", "widgets", "ui", "layout"]
@@ -43,11 +39,7 @@
 
 [workspace.package]
 edition = "2024"
-<<<<<<< HEAD
-version = "0.2.7"
-=======
 version = "0.2.8"
->>>>>>> 67258826
 
 [workspace.dependencies]
 bitflags = "2.4.1"
@@ -55,18 +47,6 @@
 unicode-width = "0.1.11"
 flume = "0.11.0"
 notify = "6.1.1"
-<<<<<<< HEAD
-anathema-default-widgets = { path = "./anathema-default-widgets", version = "0.2.7" }
-anathema-backend = { path = "./anathema-backend", version = "0.2.7" }
-anathema-runtime = { path = "./anathema-runtime", version = "0.2.7" }
-anathema-state = { path = "./anathema-state", version = "0.2.7" }
-anathema-state-derive = { path = "./anathema-state-derive", version = "0.2.7" }
-anathema-store = { path = "./anathema-store", version = "0.2.7" }
-anathema-templates = { path = "./anathema-templates", version = "0.2.7" }
-anathema-widgets = { path = "./anathema-widgets", version = "0.2.7" }
-anathema-geometry = { path = "./anathema-geometry", version = "0.2.7" }
-anathema-value-resolver = { path = "./anathema-value-resolver", version = "0.2.7" }
-=======
 anathema-default-widgets = { path = "./anathema-default-widgets", version = "0.2.8" }
 anathema-backend = { path = "./anathema-backend", version = "0.2.8" }
 anathema-runtime = { path = "./anathema-runtime", version = "0.2.8" }
@@ -77,7 +57,6 @@
 anathema-widgets = { path = "./anathema-widgets", version = "0.2.8" }
 anathema-geometry = { path = "./anathema-geometry", version = "0.2.8" }
 anathema-value-resolver = { path = "./anathema-value-resolver", version = "0.2.8" }
->>>>>>> 67258826
 
 [workspace]
 members = [
