[package]
name = "anathema-testutils"
license = "MIT"
description = "Test utilities for Anathema"
version.workspace = true
edition.workspace = true
documentation = "https://togglebyte.github.io/anathema-guide/"
homepage = "https://github.com/togglebyte/anathema"
repository = "https://github.com/togglebyte/anathema"

[dependencies]
<<<<<<< HEAD
anathema = { path = "../", version = "0.2.7" }
=======
anathema = { path = "../", version = "0.2.8" }
>>>>>>> 67258826

[lints]
workspace = true<|MERGE_RESOLUTION|>--- conflicted
+++ resolved
@@ -9,11 +9,7 @@
 repository = "https://github.com/togglebyte/anathema"
 
 [dependencies]
-<<<<<<< HEAD
-anathema = { path = "../", version = "0.2.7" }
-=======
 anathema = { path = "../", version = "0.2.8" }
->>>>>>> 67258826
 
 [lints]
 workspace = true